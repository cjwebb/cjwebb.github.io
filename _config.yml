# ----------------------- #
#      Main Configs       #
# ----------------------- #

<<<<<<< HEAD
url: http://cjwebb.github.io
title: cjwebb.github.io 
subtitle: A software engineer in London 
author: Colin Webb
simple_search: http://google.com/search
description: A software engineer in London
=======
url: http://yoursite.com
title: My Octopress Blog
subtitle: A blogging framework for hackers.
author: Your Name
simple_search: https://www.google.com/search
description:
>>>>>>> d684a65e

# Default date format is "ordinal" (resulting in "July 22nd 2007")
# You can customize the format as defined in
# http://www.ruby-doc.org/core-1.9.2/Time.html#method-i-strftime
# Additionally, %o will give you the ordinal representation of the day
date_format: "ordinal"

# RSS / Email (optional) subscription links (change if using something like Feedburner)
subscribe_rss: /atom.xml
subscribe_email:
# RSS feeds can list your email address if you like
email:

# ----------------------- #
#    Jekyll & Plugins     #
# ----------------------- #

# If publishing to a subdirectory as in http://site.com/project set 'root: /project'
root: /
permalink: /blog/:year/:month/:day/:title/
source: source
destination: public
plugins: plugins
code_dir: downloads/code
category_dir: blog/categories
markdown: rdiscount
rdiscount:
  extensions:
    - autolink
    - footnotes
    - smart
highlighter: pygments # default python pygments have been replaced by pygments.rb

paginate: 10          # Posts per page on the blog index
paginate_path: "posts/:num"  # Directory base for pagination URLs eg. /posts/2/
recent_posts: 5       # Posts in the sidebar Recent Posts section
excerpt_link: "Read on &rarr;"  # "Continue reading" link text at the bottom of excerpted articles
excerpt_separator: "<!--more-->"

titlecase: true       # Converts page and post titles to titlecase

# list each of the sidebar modules you want to include, in the order you want them to appear.
# To add custom asides, create files in /source/_includes/custom/asides/ and add them to the list like 'custom/asides/custom_aside_name.html'
default_asides: [asides/recent_posts.html, custom/asides/about.html, asides/github.html, asides/delicious.html, asides/pinboard.html, asides/googleplus.html]

# Each layout uses the default asides, but they can have their own asides instead. Simply uncomment the lines below
# and add an array with the asides you want to use.
# blog_index_asides:
# post_asides:
# page_asides:

# ----------------------- #
#   3rd Party Settings    #
# ----------------------- #

# Github repositories
github_user:
github_repo_count: 0
github_show_profile_link: true
github_skip_forks: true

# Twitter
twitter_user: colinjameswebb
twitter_tweet_button: true

# Google +1
google_plus_one: false
google_plus_one_size: medium

# Google Plus Profile
# Hidden: No visible button, just add author information to search results
googleplus_user:
googleplus_hidden: false

# Pinboard
pinboard_user:
pinboard_count: 3

# Delicious
delicious_user:
delicious_count: 3

# Disqus Comments
disqus_short_name: cjwebbgithubio
disqus_show_comment_count: true

# Google Analytics
google_analytics_tracking_id: UA-41253515-1

# Facebook Like
facebook_like: true<|MERGE_RESOLUTION|>--- conflicted
+++ resolved
@@ -2,21 +2,12 @@
 #      Main Configs       #
 # ----------------------- #
 
-<<<<<<< HEAD
 url: http://cjwebb.github.io
 title: cjwebb.github.io 
 subtitle: A software engineer in London 
 author: Colin Webb
 simple_search: http://google.com/search
 description: A software engineer in London
-=======
-url: http://yoursite.com
-title: My Octopress Blog
-subtitle: A blogging framework for hackers.
-author: Your Name
-simple_search: https://www.google.com/search
-description:
->>>>>>> d684a65e
 
 # Default date format is "ordinal" (resulting in "July 22nd 2007")
 # You can customize the format as defined in
